"""
Stochastic Bayesian inference of a nonlinear model

Infers:
    - Posterior mean values of model parameters
    - A posterior covariance matrix (which may be diagonal or a full
      positive-definite matrix)

The general order for tensor dimensions is:
    - Voxel indexing (V=number of voxels / W=number of parameter nodes)
    - Parameter indexing (P=number of parameters)
    - Sample indexing (S=number of samples)
    - Data point indexing (B=batch size, i.e. number of time points
      being trained on, in some cases T=total number of time points
      in full data)

This ordering is chosen to allow the use of TensorFlow batch matrix
operations. However it is inconvenient for the model which would like
to be able to index input by parameter. For this reason we transpose
when calling the model's ``evaluate`` function to put the P dimension
first.

The parameter nodes, W, are the set of points on which parameters are defined
and will be output. They may be voxel centres, or surface element nodes. The
data voxels, V, on the other hand are the points on which the data to be fitted to
is defined. Typically this will be volumetric voxels as that is what most
imaging experiments output as raw data.

In many cases, W will be the same as V since we are inferring volumetric parameter
maps from volumetric data. However we might alternatively want to infer surface
based parameter maps but keep the comparison to the measured volumetric data. In
this case V and W will be different. The key point at which this difference is handled
is the model evaluation which takes parameters defined on W and outputs a prediction
defined on V.

V and W are currently identical but may not be in the future. For example
we may want to estimate parameters on a surface (W=number of surface 
nodes) using data defined on a volume (V=number of voxels).

Ideas for per voxel/vertex convergence:

    - Maintain vertex_mask as member. Initially all ones
    - Mask nodes when generating samples and evaluating model. The
      latent cost will be over unmasked nodes only.
    - PROBLEM: need reconstruction cost defined over full voxel set
      hence need to project model evaluation onto all voxels. So
      masked nodes still need to keep their previous model evaluation
      output
    - Define criteria for masking nodes after each epoch
    - PROBLEM: spatial interactions make per-voxel convergence difficult.
      Maybe only do full set convergence in this case (like Fabber)
"""
import time
import six

import numpy as np
from scipy import sparse
try:
    import tensorflow.compat.v1 as tf
except ImportError:
    import tensorflow as tf

from .noise import NoiseParameter
from .prior import FactorisedPrior, get_prior
from .posterior import FactorisedPosterior, MVNPosterior, get_posterior
from .utils import LogBase, TF_DTYPE

class SvbFit(LogBase):
    """
    Stochastic Bayesian model fitting

    :ivar model: Model instance to be fitted to some data
    :ivar prior: svb.prior.Prior instance defining the prior parameter distribution
    :ivar post: svb.posterior.Posterior instance defining the posterior parameter distribution
    :ivar params: Sequence of Parameter instances of parameters to infer. This includes the model
                  parameters and the noise parameter(s)
    """
    def __init__(self, data_model, fwd_model, **kwargs):
        LogBase.__init__(self)

        # The data model
        self.data_model = data_model

        # The model to use for inference
        self.model = fwd_model

        # All the parameters to infer - model parameters. 
        # Noise is defined as a separate parameter in "voxel" space 
        # (never "node" - surface - as may be the case for the model) 
        self.params = list(fwd_model.params)
        self.noise_param = NoiseParameter()
        self._nparams = len(self.params) + 1
        self._infer_covar = kwargs.get("infer_covar", False)
        self.mean_1, self.covar_1 = None, None

        # Set up the tensorflow graph which will be trained to do the inference
        self._graph = tf.Graph()
        with self._graph.as_default():
            # Create placeholder tensors to store the input data
            self._create_input_tensors()

            # Create voxelwise prior and posterior distribution tensors
            self._create_prior_post(**kwargs)

            # Define loss function based variational upper-bound and corresponding optimizer
            self._create_loss_optimizer()

            # Variable initializer
            self.init = tf.global_variables_initializer()

            # Tensorflow session for runnning graph
            self.sess = tf.Session()

    @property
    def n_model_params(self):
        """Number of model parameters, exlcuding noise
        """
        return self._nparams - 1

    @property
    def n_all_params(self):
        """Number of paramters, including noise
        """
        return self._nparams

    @property
    def nnodes(self):
        """
        Number of positions at which *model* parameters will be estimated
        """
        return self.data_model.n_nodes

    @property
    def nvoxels(self):
        """Number of data voxels that will be used for estimation 
        """
        return self.data_model.n_unmasked_voxels
 
    def _create_input_tensors(self):
        """
        Tensorflow input required for training
        
        x will have shape VxB where B is the batch size and V the number of voxels
        xfull is the full data so will have shape VxT where N is the full time size
        tpts_train will have shape 1xB or VxB depending on whether the timeseries is voxel
        dependent (e.g. in 2D multi-slice readout)
        
        NB we don't know V, B and T at this stage so we set placeholder variables
        self.nvoxels and self.nt_full and use validate_shape=False when creating
        tensorflow Variables
        """
        self.feed_dict = {}

        # Training data - may be mini-batch of full data
        self.data_train = tf.placeholder(TF_DTYPE, [None, None], name="data_train")

        # Time points in training data (not necessarily the full data - may be mini-batch)
        self.tpts_train = tf.placeholder(TF_DTYPE, [None, None])

        # Full data - we need this during training to correctly scale contributions
        # to the cost
        #self.data_full = tf.placeholder(TF_DTYPE, [None, None], name="data_full")
        self.data_full = tf.constant(self.data_model.data_flattened, dtype=TF_DTYPE, name="data_full")

        # Number of time points in full data - known at runtime
        #self.nt_full = tf.shape(self.data_full)[1]
        self.nt_full = self.data_model.n_tpts

        # Initial learning rate
        self.initial_lr = tf.placeholder(TF_DTYPE, shape=[])

        # Counters to keep track of how far through the full set of optimization steps
        # we have reached
        self.global_step = tf.train.create_global_step()
        self.num_steps = tf.placeholder(TF_DTYPE, shape=[])

        # Optional learning rate decay - to disable simply set decay rate to 1.0
        self.lr_decay_rate = tf.placeholder(TF_DTYPE, shape=[])
        self.learning_rate = tf.train.exponential_decay(
            self.initial_lr,
            self.global_step,
            self.num_steps,
            self.lr_decay_rate,
            staircase=False,
        )

        # Amount of weight given to latent loss in cost function (0-1)
        self.latent_weight = tf.placeholder(TF_DTYPE, shape=[])

        # Initial number of samples per parameter for the sampling of the posterior distribution
        self.initial_ss = tf.placeholder(tf.int32, shape=[])

        # Optional increase in the sample size - to disable set factor to 1.0
        self.ss_increase_factor = tf.placeholder(TF_DTYPE, shape=[])
        self.sample_size = tf.cast(tf.round(tf.train.exponential_decay(
            tf.to_float(self.initial_ss),
            self.global_step,
            self.num_steps,
            self.ss_increase_factor,
            staircase=False,
            #tf.to_float(self.initial_ss) * self.ss_increase_factor,
            #power=1.0,
        )), tf.int32)


    def _create_prior_post(self, **kwargs):
        """
        Create voxelwise prior and posterior distribution tensors
        """
        self.log.info("Setting up prior and posterior")

        # Create posterior distributions for model parameters
        # Note this can be initialized using the actual data
        gaussian_posts, nongaussian_posts, all_posts = [], [], []
        for idx, param in enumerate(self.params):    
            post = get_posterior(idx, param, self.tpts_train, 
                self.data_model, init=self.data_model.post_init, 
                **kwargs
            )
            if post.is_gaussian:
                gaussian_posts.append(post)
            else:
                nongaussian_posts.append(post)
            all_posts.append(post)

        # The noise posterior is defined separate to model posteriors in 
        # the voxel data space 
        self.noise_post = get_posterior(idx+1, self.noise_param,
                                        self.tpts_train, self.data_model, 
                                        init=self.data_model.post_init, **kwargs)

        if self._infer_covar:
            self.log.info(" - Inferring covariances (correlation) between %i Gaussian parameters" % len(gaussian_posts))
            if nongaussian_posts:
                self.log.info(" - Adding %i non-Gaussian parameters" % len(nongaussian_posts))
                self.post = FactorisedPosterior([MVNPosterior(gaussian_posts, **kwargs)] + nongaussian_posts, name="post", **kwargs)
            else:
                self.post = MVNPosterior(gaussian_posts, name="post", init=self.data_model.post_init, **kwargs)

        else:
            self.log.info(" - Not inferring covariances between parameters")
            self.post = FactorisedPosterior(all_posts, name="post", **kwargs)

        # Create prior distribution - note this can make use of the posterior e.g.
        # for spatial regularization
        all_priors = []
        for idx, param in enumerate(self.params):            
            all_priors.append(get_prior(param, self.data_model, idx=idx, post=self.post, **kwargs))
        self.prior = FactorisedPrior(all_priors, name="prior", **kwargs)

        # As for the noise posterior, the prior is defined seperately to the
        # model ones, and again in voxel data space  
        self.noise_prior = get_prior(self.noise_param, self.data_model, 
                                     idx=idx+1, post=self.noise_param.post_dist)

        # If all of our priors and posteriors are Gaussian we can use an analytic expression for
        # the latent loss - so set this flag to decide if this is possible
        self.analytic_latent_loss = (np.all([ p.is_gaussian for p in all_priors ]) 
                                     and not nongaussian_posts 
                                     and not kwargs.get("force_num_latent_loss", False)
                                     and False)   # FIXME always disabled for now 
        if self.analytic_latent_loss:
            self.log.info(" - Using analytical expression for latent loss since prior and posterior are Gaussian")
        else:
            self.log.info(" - Using numerical calculation of latent loss")

        # Report summary of parameters
        for idx, param in enumerate(self.params):
            self.log.info(" - %s", param)
            self.log.info("   - Prior: %s %s", param.prior_dist, all_priors[idx])
            self.log.info("   - Posterior: %s %s", param.post_dist, all_posts[idx])

        self.log.info(" - Noise")
        self.log.info("   - Prior: %s %s", self.noise_param.prior_dist, self.noise_prior)
        self.log.info("   - Posterior: %s %s", self.noise_param.post_dist, self.noise_post)


    def _get_model_prediction(self, param_samples):
        """
        Get a model prediction for the data batch being processed for each
        sample from the posterior

        :param param_samples: Tensor [W x P x S] containing samples from the posterior.
                              This is does not include noise samples. S is the number 
                              of samples (not always the same as the batch size). 

        :return Tensor [V x S x B]. B is the batch size, so for each voxel and sample
                we return a prediction which can be compared with the data batch
        """
        model_samples, model_means, model_vars = [], [], []
        for idx, param in zip(range(param_samples.shape[1]), self.params):
            int_samples = param_samples[:, idx, :]
            int_means = self.post.mean[:, idx]
            int_vars = self.post.var[:, idx]
            
            # Transform the underlying Gaussian samples into the values required by the model
            # denoted by the prefix int_ -> ext_, determined by each parameter's 
            # underlying distribution. 
            #
            # The sample parameter values tensor also needs to be reshaped to [P x W x S x 1] so
            # the time values from the data batch will be broadcasted and a full prediction
            # returned for every sample
            model_samples.append(tf.expand_dims(param.post_dist.transform.ext_values(int_samples), -1))
            ext_means, ext_vars = param.post_dist.transform.ext_moments(int_means, int_vars)
            model_means.append(ext_means)
            model_vars.append(ext_vars)

        # The timepoints tensor has shape [V x B] or [1 x B]. It needs to be reshaped
        # to [V x 1 x B] or [1 x 1 x B] so it can be broadcast across each of the S samples
        sample_tpts = self.log_tf(tf.expand_dims(self.tpts_train, 1), name="sample_tpts")
        
<<<<<<< HEAD
        # Define convenience tensors for querying the model-space sample, means and prediction
        # modelfit_nodes has shape [W x B], modelfit_voxels [V, B]
=======
        # Produce a model prediction for each set of transformed parameter samples passed in 
        # Model prediction has shape [W x S x B]
>>>>>>> 99bbcf0e
        self.model_samples = self.log_tf(tf.identity(model_samples, name="model_samples"))
        self.sample_predictions = self.log_tf(tf.identity(
                                    self.model.evaluate(model_samples, sample_tpts),
                                    "sample_predictions"), shape=True, force=False)

        # Define convenience tensors for querying the model-space sample, means and prediction. 
        # Modelfit_nodes has shape [W x B]. Produce a current "best estimate" prediction from 
        # model_means. This is distinct to producing a prediction for each samples. 
        self.model_means = self.log_tf(tf.identity(model_means, name="model_means"))
        self.model_vars = self.log_tf(tf.identity(model_vars, name="model_vars"))
<<<<<<< HEAD
        self.modelfit_nodes = self.log_tf(tf.identity(self.model.evaluate(tf.expand_dims(self.model_means, -1), self.tpts_train), "modelfit_nodes"))
        self.modelfit_voxels = tf.squeeze(self.data_model.nodes_to_voxels_ts(tf.expand_dims(self.modelfit_nodes, 1)), 1)

        # FIXME compatibility
=======
        self.modelfit_nodes = self.log_tf(tf.identity(self.model.evaluate(
                                            tf.expand_dims(self.model_means, -1), 
                                            self.tpts_train), "modelfit_nodes"))
        
        # FIXME compatibility, this is used by an output stage, could be removed. 
>>>>>>> 99bbcf0e
        self.modelfit = self.log_tf(self.modelfit_nodes, name="modelfit")

        return self.sample_predictions

    def _create_loss_optimizer(self):
        """
        Create the loss optimizer which will minimise the cost function

        The loss is composed of two terms:

        1. log likelihood. This is a measure of how likely the data are given the
           current posterior, i.e. how well the data fit the model using
           the inferred parameters.

        2. The latent loss. This is a measure of how closely the posterior fits the
           prior
        """
        # Generate a set of model parameter samples from the posterior [W x P x B]
        # Generate a set of noise parameter samples from the posterior [W x 2 x B]
        # They are in the 'internal' form required by the distributions themselves
        param_samples_int = self.log_tf(self.post.sample(self.sample_size),
                            name="param_samples_int", shape=True, force=False)
        noise_samples_int = self.log_tf(self.noise_post.sample(self.sample_size), 
                            name="noise_samples_int", shape=True, force=False)

        # Part 1: Reconstruction loss
        #
        # This deals with how well the parameters replicate the data and is 
        # defined as the log-likelihood of the data (given the parameters).
        #
        # This is calculated using the noise model. For each prediction generated
        # from the samples, the difference between it and the original data is 
        # taken to be an estimate of the noise ('residual' loss). This noise estimate
        # is compared with the current noise posterior in each voxel (via samples
        # drawn from the posterior and calculation of the log likelihoood). 
        # 
        # If the current model parameters are poor, then the model prediction
        # will not reproduce the data well. The high residual loss between the
        # predictions and the data will be interpreted as a high level of noise. 
        # If these noise levels are highly unlikely given the current noise 
        # parameters, then the log-likelihood will be low, and in turn the 
        # free energy (the quantity we wish to maximise) will be reduced. 

        # For each set of parameter samples, produce a model prediction with 
        # shape [W x S x B]. Project these into voxel space for comparison 
        # with the data. Note that we pass the total number of time points 
        # as we need to scale this term correctly when the batch size is not
        # the full data size. 
        model_prediction = self._get_model_prediction(param_samples_int)
        model_prediction_voxels = self.log_tf(self.data_model.nodes_to_voxels_ts(
                                    model_prediction), name="model_prediction_voxels", 
                                    shape=True, force=False)

        # Convert the noise samples from from internal to external representation.
        # Save the current moments of the noise posterior. 
        transformer = self.noise_param.post_dist.transform
        noise_samples_ext = tf.squeeze(transformer.ext_values(noise_samples_int))
        noise_mean_ext, noise_var_ext = transformer.ext_moments(
                                            self.noise_post.mean, self.noise_post.var)
        self.noise_mean = self.log_tf(tf.identity(noise_mean_ext), name="noise_mean")
        self.noise_var = self.log_tf(tf.identity(noise_var_ext), name="noise_var")        


        # Reconstruction loss calculated here: the log-likelihood of the difference between 
        # the data and the model predictions. Calculation of the log-likelihood requires 
        # the properties of the noise distribution, which we get from the noise paramter
        # samples. Finally, we average this over voxels. 
        reconstr_loss = self.noise_param.log_likelihood(self.data_train, 
                            model_prediction_voxels, noise_samples_ext, self.nt_full)
        self.reconstr_loss = self.log_tf(tf.identity(reconstr_loss, name="reconstr_loss"),
                                shape=True, force=False)
        self.mean_reconstr_cost = tf.reduce_mean(self.reconstr_loss, name="mean_reconstr_cost")

        # Part 2: Latent loss
        #
        # This penalises parameters which are far from the prior
        # If both the prior and posterior are represented by an MVN we can calculate an analytic
        # expression for this cost. If not, we need to do it numerically using the posterior
        # sample obtained earlier. Note that the mean log pdf of the posterior based on sampling
        # from itself is just the distribution entropy so we allow it to be calculated without
        # sampling.
        if self.analytic_latent_loss: 
            # FIXME: this will not be able to handle mixed voxel/node priors. 
            latent_loss = tf.identity(self.post.latent_loss(self.prior), name="latent_loss")
        else:

            # Latent loss is calculated over model parameters and noise parameters separately 
            # Note that these may be sized differently (one over nodes, the other voxels)
            self.param_latent_loss = tf.subtract(
                                    self.post.entropy(param_samples_int), 
                                    self.prior.mean_log_pdf(param_samples_int), 
                                    name="param_latent_loss")
            self.noise_latent_loss = tf.subtract(
                                    self.noise_post.entropy(noise_samples_int), 
                                    self.noise_prior.mean_log_pdf(noise_samples_int),
                                    name="noise_latent_loss")

        # Reduce the latent costs over their voxel/node dimension to give an average.
        # This deals with the situation where they may be sized differently. The overall
        # latent cost is then the sum of the two averages 
        self.mean_latent_loss = tf.add(
                tf.reduce_mean(self.latent_weight * self.param_latent_loss), 
                tf.reduce_mean(self.latent_weight * self.noise_latent_loss),
                name="mean_latent_cost")
                
        # We have the possibility of gradually introducing the latent loss 
        # via the latent_weight variable. This is based on the theory that you 
        # should let the model fit the data first and then allow the fit to
        # be perturbed by the priors.
        if self.latent_weight == 0:
            raise NotImplementedError("Variable latent cost not implemented")

        # Overall mean cost is taken as the sum of (mean voxel reconstruction loss) 
        # and the sum ((average latent over model) + (average latent over nosie))
        self.mean_cost = tf.add(self.mean_reconstr_cost, self.mean_latent_loss)

        # Set up ADAM to optimise over mean cost as defined above. 
        # It is also possible to optimize the total cost but this makes it harder to compare with
        # variable numbers of voxels
        self.optimizer = tf.train.AdamOptimizer(learning_rate=self.learning_rate)
        self.optimize = self.optimizer.minimize(self.mean_cost, global_step=self.global_step)

    def fit_batch(self):
        """
        Train model based on mini-batch of input data.

        :return: Tuple of (param_latent, noise_latent, reconstruction) losses for batch
        """
        _, param_latent, noise_latent, reconstr = self.evaluate(self.optimize, 
                    self.param_latent_loss, self.noise_latent_loss, self.reconstr_loss)
        return param_latent, noise_latent, reconstr

    def evaluate(self, *tensors):
        """
        Evaluate tensor values

        :param tensors: Sequence of tensors or names of tensors
        :return: If single tensor requested, it's value as Numpy array. Otherwise tuple of Numpy arrays
        """
        actual_tensors = []
        for t in tensors:
            if isinstance(t, six.string_types):
                t = self.sess.graph.get_tensor_by_name("%s:0" % t)
            actual_tensors.append(t)

        out = self.sess.run(actual_tensors, feed_dict=self.feed_dict)
        if len(out) == 1:
            return out[0]
        else:
            return tuple(out)

    def state(self):
        """
        Get the current state of the optimization.

        This can be used to restart from a previous state if a numerical error occurs
        """
        return self.evaluate(self.post.state())
        
    def set_state(self, state):
        """
        Set the state of the optimization

        :param state: State as returned by the ``state()`` method
        """
        self.evaluate(self.post.set_state(state))
        
    def train(self, tpts, data,
              batch_size=None, sequential_batches=False,
              epochs=100, fit_only_epochs=0, display_step=1,
              learning_rate=0.1, lr_decay_rate=1.0,
              sample_size=None, ss_increase_factor=1.0,
              revert_post_trials=50, revert_post_final=True,
              **kwargs):
        """
        Train the graph to infer the posterior distribution given timeseries data

        :param tpts: Time series values. Should have shape [T] or [V, T] depending on whether timeseries is
                  constant or varies voxelwise
        :param data: Full timeseries data, shape [V, T]

        Optional arguments:

        :param batch_size: Batch size to use when training model. Need not be a factor of T, however if not
                           batches will not all be the same size. If not specified, data size is used (i.e.
                           no mini-batch optimization)
        :param sequential_batches: If True, form batches from consecutive time points rather than strides
        :param epochs: Number of training epochs
        :param fit_only_epochs: If specified, this number of epochs will be restricted to fitting only
                                and ignore prior information. In practice this means only the
                                reconstruction loss is considered not the latent cost
        :param display_step: How many steps to execute for each display line
        :param learning_rate: Initial learning rate
        :param lr_decay_rate: When adjusting the learning rate, the factor to reduce it by
        :param sample_size: Number of samples to use when estimating expectations over the posterior
        :param ss_increase_factor: Factor to increase the sample size by over the epochs
        :param revert_post_trials: How many epoch to continue for without an improvement in the mean cost before
                                   reverting the posterior to the previous best parameters
        :param revert_post_final: If True, revert to the state giving the best cost achieved after the final epoch
        """
        # Expect tpts to have a dimension for voxelwise variation even if it is the same for all voxels
        if tpts.ndim == 1:
            tpts = tpts.reshape(1, -1)

        # Determine number of voxels and timepoints and check consistent
        n_voxels, n_timepoints = tuple(data.shape)
        n_nodes = self.data_model.n_nodes
        if tpts.shape[0] > 1 and tpts.shape[0] != n_nodes:
            raise ValueError("Time points has %i nodes, but data has %i" % (tpts.shape[0], n_nodes))
        if tpts.shape[1] != n_timepoints:
            raise ValueError("Time points has length %i, but data has %i volumes" % (tpts.shape[1], n_timepoints))

        # Determine number of batches and sample size
        if batch_size is None:
            batch_size = n_timepoints
        n_batches = int(np.ceil(float(n_timepoints) / batch_size))
        if sample_size is None:
            sample_size = batch_size

        # Cost and parameter histories, mean and voxelwise
        training_history = {
            "mean_cost" : np.zeros([epochs+1]),
            "reconstruction_cost" : np.zeros([n_voxels, epochs+1]),
            "param_latent_loss" : np.zeros([n_nodes, epochs+1]), 
            "noise_latent_loss" : np.zeros([n_voxels, epochs+1]),
            "model_params" : np.zeros([n_nodes, epochs+1, self.n_model_params]),
            "mean_model_params" : np.zeros([epochs+1, self.n_model_params]),
            "noise_params": np.zeros([n_voxels, epochs+1]),
            "mean_noise_params": np.zeros([epochs+1]),
            "ak" : np.zeros([epochs+1]),
            "runtime" : np.zeros([epochs+1]),
        }

        # Training cycle
        self.feed_dict = {
            self.data_full : data,
            self.num_steps : epochs*n_batches,
            self.initial_lr : learning_rate,
            self.lr_decay_rate : lr_decay_rate,
            self.initial_ss : sample_size,
            self.ss_increase_factor : ss_increase_factor,
            self.data_train: data,
            self.tpts_train : tpts,
            self.latent_weight : 1.0,
        }
        self.evaluate(self.init)

        trials, best_cost, best_state = 0, 1e12, None
        latent_weight = 0

        # Each epoch passes through the whole data but it may do this in 'batches' so there may be
        # multiple training iterations per epoch, one for each batch
        self.log.info("Training model...")
        self.log.info(" - Number of training epochs: %i", epochs)
        self.log.info(" - %i voxels of %i time points (processed in %i batches of target size %i)" , n_voxels, n_timepoints, n_batches, batch_size)
        self.log.info(" - Initial learning rate: %.5f (decay rate %.3f)", learning_rate, lr_decay_rate)
        self.log.info(" - Initial sample size: %i (increase factor %.3f)", sample_size, ss_increase_factor)
        if revert_post_trials > 0:
            self.log.info(" - Posterior reversion after %i trials", revert_post_trials)

        initial_cost = np.mean(self.evaluate(self.mean_cost))
        initial_param_means = np.mean(self.evaluate(self.model_means), axis=1) 
        initial_param_vars = np.mean(self.evaluate(self.post.var), axis=0)
        initial_noise_ = np.array([ self.evaluate(self.noise_mean).mean(),
                                    self.evaluate(self.noise_var).mean() ])

        initial_latent = (np.mean(self.evaluate(self.param_latent_loss))
                          + np.mean(self.evaluate(self.noise_latent_loss)))
        initial_reconstr = np.mean(self.evaluate(self.reconstr_loss))
        start_time = time.time()
        self.log.info(" - Start 0000: mean cost=%f (latent=%f, reconstr=%f)"
                        + " param means=%s param vars=%s noise mean/var=%s", 
                        initial_cost, initial_latent, initial_reconstr, initial_param_means, 
                        initial_param_vars, initial_noise_)
        for epoch in range(epochs):
            try:
                err = False
                total_param_latent = np.zeros([n_nodes])
                total_noise_latent = np.zeros([n_voxels])
                total_reconstr = np.zeros([n_voxels])

                if epoch == fit_only_epochs:
                    # Once we have completed fit_only_epochs of training we will allow the latent cost to have
                    # an impact and reset the best cost accordingly. By default this happens on the first epoch
                    latent_weight = 1.0
                    trials, best_cost = 0, 1e12

                # Iterate over training batches - note that there may be only one
                for i in range(n_batches):
                    #print(i)
                    if sequential_batches:
                        # Batches are defined by sequential data time points
                        index = i*batch_size
                        if i == n_batches - 1:
                            # Batch size may not be an exact factor of the number of time points
                            # so make the last batch the right size so all of the data is used
                            batch_size += n_timepoints - n_batches * batch_size
                        batch_data = data[:, index:index+batch_size]
                        batch_tpts = tpts[:, index:index+batch_size]
                    else:
                        # Batches are defined by constant strides through the data time points
                        # This automatically handles case where number of time point does not
                        # exactly divide into batches
                        batch_data = data[:, i::n_batches]
                        batch_tpts = tpts[:, i::n_batches]

                    # Perform a training iteration using batch data
                    self.feed_dict.update({
                        self.data_train: batch_data,
                        self.tpts_train : batch_tpts,
                        self.latent_weight : latent_weight,
                    })
                    param_latent, noise_latent, reconstruction = self.fit_batch()
                    total_param_latent += param_latent / n_batches
                    total_noise_latent += noise_latent / n_batches 
                    total_reconstr += reconstruction / n_batches

            except tf.OpError:
                self.log.exception("Numerical error fitting batch")
                err = True

            # End of epoch
            # Extract model parameter estimates
            current_lr, current_ss = self.evaluate(self.learning_rate, self.sample_size)
            param_means = self.evaluate(self.model_means) # [P, W]
            param_vars = self.evaluate(self.post.var) # [W, P]
            mean_params = param_means.mean(1)
            median_params = np.median(param_means, axis=1)
            mean_var = np.mean(param_vars, axis=0)

            # Extract noise parameter estimates. 
            # The noise_mean is actually the 'best' estimate of noise variance, 
            # whereas noise_var is the variance of the noise vairance - yes, confusing!
            # We generally only care about the former 
            noise_params = np.array([ self.evaluate(self.noise_mean), 
                                      self.evaluate(self.noise_var) ])
            mean_noise_params = noise_params.mean(1)

            # Assembele total, mean and median costs. 
            # Note that param_latent is sized according to nodes, 
            # noise_latent is sized according to voxels, and these may be different
            mean_total_latent = total_param_latent.mean() + total_noise_latent.mean()
            mean_total_reconst = total_reconstr.mean()
            mean_total_cost = mean_total_latent + mean_total_reconst
            median_total_latent = np.median(total_param_latent) + np.median(total_noise_latent)
            median_total_reconst = np.median(total_reconstr)
            median_total_cost = median_total_latent + median_total_reconst # approx
            
            # Store costs (all are over batches of this epoch): 
            # mean total cost (reconstruction + latent)
            # reconstruction cost of each voxel 
            # parameter latent cost over nodes 
            # noise latent cost over voxels 
            training_history["mean_cost"][epoch] = mean_total_cost
            training_history["reconstruction_cost"][:, epoch] = total_reconstr
            training_history["param_latent_loss"][:, epoch] = total_param_latent
            training_history["noise_latent_loss"][:, epoch] = total_noise_latent

            # Store parameter estimates: 
            # mean across nodes of model parameter posterior distributions 
            # mean of model parameter posterior distribution for each node 
            # mean across voxels of (mean of noise variance posterior)
            # mean of noise variance posterior in each voxel 
            training_history["mean_model_params"][epoch, :] = mean_params
            training_history["model_params"][:, epoch, :] = param_means.T
            training_history["mean_noise_params"][epoch] = mean_noise_params[0]
            training_history["noise_params"][:, epoch] = noise_params[0,:]
            try:
                ak = self.evaluate("ak")
                training_history["ak"][epoch] = ak
            except:
                ak = 0

            if err or np.isnan(mean_total_cost) or np.any(np.isnan(mean_params)):
                # Numerical errors while processing this epoch. Revert to best saved params if possible
                if best_state is not None:
                    self.set_state(best_state)
                outcome = "Revert - Numerical errors"
            elif mean_total_cost < best_cost:
                # There was an improvement in the mean cost - save the current state of the posterior
                outcome = "Saving"
                best_cost = mean_total_cost
                best_state = self.state()
                trials = 0
            else:
                # The mean cost did not improve. 
                if revert_post_trials > 0:
                    # Continue until it has not improved for revert_post_trials epochs and then revert 
                    trials += 1
                    if trials < revert_post_trials:
                        outcome = "Trial %i" % trials
                    elif best_state is not None:
                        self.set_state(best_state)
                        outcome = "Revert"
                        trials = 0
                    else:
                        outcome = "Continue - No best state"
                        trials = 0
                else:
                    outcome = "Not saving"

            if epoch % display_step == 0:
<<<<<<< HEAD
                state_str = "mean/median cost=%f/%f (latent=%f, reconstr=%f) mean params=%s mean_var=%s lr=%f, ss=%i ak=%e" % (
                    mean_total_cost, median_total_cost, mean_total_latent, mean_total_reconst, mean_params, mean_var, current_lr, current_ss, ak)
=======
                state_str = ("mean/median cost=%f/%f (latent=%f, reconstr=%f) param means=%s"
                             + " param vars=%s noise mean/var=%s lr=%f, ss=%i") % (
                    mean_total_cost, median_total_cost, mean_total_latent, mean_total_reconst, median_params, mean_var, mean_noise_params, current_lr, current_ss)
>>>>>>> 99bbcf0e
                self.log.info(" - Epoch %04d: %s - %s", (epoch+1), state_str, outcome)

            epoch_end_time = time.time()
            training_history["runtime"][epoch] = float(epoch_end_time - start_time)

        if revert_post_final and best_state is not None:
            # At the end of training we revert to the state with best mean cost and write a final history step
            # with these values. Note that the cost may not be as reported earlier as this was based on a
            # mean over the training batches whereas here we recalculate the cost for the whole data set.
            self.log.info("Reverting to best batch-averaged cost")
            self.set_state(best_state)

        self.feed_dict[self.data_train] = data
        self.feed_dict[self.tpts_train] = tpts
        param_means = self.evaluate(self.model_means) # [P, W]
        noise_params = np.array([ self.evaluate(self.noise_mean), 
                                  self.evaluate(self.noise_var) ])
        mean_noise_params = noise_params.mean(1)

        self.log.info(" - Best batch-averaged cost: %f", best_cost)
        self.log.info(" - Final model params: %s", param_means.mean(1))
        self.log.info(" - Final noise variance: %s", mean_noise_params[0])

        training_history["mean_model_params"][-1, :] = param_means.mean(1)
        training_history["model_params"][:, -1, :] = param_means.T
        training_history["mean_noise_params"][-1] = mean_noise_params[0]
        training_history["noise_params"][:, -1] = noise_params[0,:]
        try:
            training_history["ak"][-1] = self.evaluate("ak")
        except:
            pass

        # Return training history
        return training_history<|MERGE_RESOLUTION|>--- conflicted
+++ resolved
@@ -309,13 +309,8 @@
         # to [V x 1 x B] or [1 x 1 x B] so it can be broadcast across each of the S samples
         sample_tpts = self.log_tf(tf.expand_dims(self.tpts_train, 1), name="sample_tpts")
         
-<<<<<<< HEAD
-        # Define convenience tensors for querying the model-space sample, means and prediction
-        # modelfit_nodes has shape [W x B], modelfit_voxels [V, B]
-=======
         # Produce a model prediction for each set of transformed parameter samples passed in 
         # Model prediction has shape [W x S x B]
->>>>>>> 99bbcf0e
         self.model_samples = self.log_tf(tf.identity(model_samples, name="model_samples"))
         self.sample_predictions = self.log_tf(tf.identity(
                                     self.model.evaluate(model_samples, sample_tpts),
@@ -326,18 +321,11 @@
         # model_means. This is distinct to producing a prediction for each samples. 
         self.model_means = self.log_tf(tf.identity(model_means, name="model_means"))
         self.model_vars = self.log_tf(tf.identity(model_vars, name="model_vars"))
-<<<<<<< HEAD
-        self.modelfit_nodes = self.log_tf(tf.identity(self.model.evaluate(tf.expand_dims(self.model_means, -1), self.tpts_train), "modelfit_nodes"))
-        self.modelfit_voxels = tf.squeeze(self.data_model.nodes_to_voxels_ts(tf.expand_dims(self.modelfit_nodes, 1)), 1)
-
-        # FIXME compatibility
-=======
         self.modelfit_nodes = self.log_tf(tf.identity(self.model.evaluate(
                                             tf.expand_dims(self.model_means, -1), 
                                             self.tpts_train), "modelfit_nodes"))
         
         # FIXME compatibility, this is used by an output stage, could be removed. 
->>>>>>> 99bbcf0e
         self.modelfit = self.log_tf(self.modelfit_nodes, name="modelfit")
 
         return self.sample_predictions
@@ -740,14 +728,9 @@
                     outcome = "Not saving"
 
             if epoch % display_step == 0:
-<<<<<<< HEAD
-                state_str = "mean/median cost=%f/%f (latent=%f, reconstr=%f) mean params=%s mean_var=%s lr=%f, ss=%i ak=%e" % (
-                    mean_total_cost, median_total_cost, mean_total_latent, mean_total_reconst, mean_params, mean_var, current_lr, current_ss, ak)
-=======
                 state_str = ("mean/median cost=%f/%f (latent=%f, reconstr=%f) param means=%s"
                              + " param vars=%s noise mean/var=%s lr=%f, ss=%i") % (
                     mean_total_cost, median_total_cost, mean_total_latent, mean_total_reconst, median_params, mean_var, mean_noise_params, current_lr, current_ss)
->>>>>>> 99bbcf0e
                 self.log.info(" - Epoch %04d: %s - %s", (epoch+1), state_str, outcome)
 
             epoch_end_time = time.time()
