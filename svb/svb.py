--- conflicted
+++ resolved
@@ -23,13 +23,8 @@
 The parameter vertices, W, are the set of points on which parameters are defined
 and will be output. They may be voxel centres, or surface element vertices. The
 data voxels, V, on the other hand are the points on which the data to be fitted to
-<<<<<<< HEAD
-is defined. Typically this will be volumetric voxels as that is what most 
-imaging experiments output as raw data. 
-=======
 is defined. Typically this will be volumetric voxels as that is what most
 imaging experiments output as raw data.
->>>>>>> fba5b348
 
 In many cases, W will be the same as V since we are inferring volumetric parameter
 maps from volumetric data. However we might alternatively want to infer surface
@@ -37,8 +32,6 @@
 this case V and W will be different. The key point at which this difference is handled
 is the model evaluation which takes parameters defined on W and outputs a prediction
 defined on V.
-<<<<<<< HEAD
-=======
 
 V and W are currently identical but may not be in the future. For example
 we may want to estimate parameters on a surface (W=number of surface 
@@ -56,7 +49,6 @@
     - Define criteria for masking vertices after each epoch
     - PROBLEM: spatial interactions make per-voxel convergence difficult.
       Maybe only do full set convergence in this case (like Fabber)
->>>>>>> fba5b348
 """
 import time
 import six
@@ -356,7 +348,6 @@
         # from the model prediction to the data are within the noise model (with its current
         # parameters)
 
-<<<<<<< HEAD
         # Get the model prediction for the current set of parameter samples
         # Model prediction has shape [W x S x B]
         model_prediction = self._get_model_prediction(samples)
@@ -365,14 +356,6 @@
         # log of a Gaussian variance but this is not required
         #noise_samples = self.log_tf(tf.identity(samples[:, self.noise_idx, :], name="noise_samples"), shape=True, force=True)
         noise_samples = self.log_tf(tf.squeeze(self.model_samples[-1]), name="noise_samples", shape=True, force=False)
-=======
-        # Get the model prediction for the current set of parameters
-        model_prediction = self._get_model_prediction(samples)
->>>>>>> fba5b348
-
-        # Unpack noise parameter - this is placed at the end of the list of parameters when
-        # they are converted from internal (transformed) values to real values
-        noise_samples = self.log_tf(tf.identity(tf.squeeze(self.model_samples[-1]), name="noise_samples"))
 
         # Note that we pass the total number of time points as we need to scale this term correctly
         # when the batch size is not the full data size
@@ -519,13 +502,9 @@
             "mean_cost" : np.zeros([epochs+1]),
             "voxel_cost" : np.zeros([n_voxels, epochs+1]),
             "mean_params" : np.zeros([epochs+1, self._nparams]),
-<<<<<<< HEAD
             "voxel_params" : np.zeros([n_vertices, epochs+1, self._nparams]),
             "ak" : np.zeros([epochs+1]),
-=======
-            "voxel_params" : np.zeros([n_voxels, epochs+1, self._nparams]),
             "runtime" : np.zeros([epochs+1]),
->>>>>>> fba5b348
         }
 
         # Training cycle
